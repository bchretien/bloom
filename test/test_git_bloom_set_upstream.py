<<<<<<< HEAD
# #!/usr/bin/env python
# # Software License Agreement (BSD License)
# #
# # Copyright (c) 2012, Willow Garage, Inc.
# # All rights reserved.
# #
# # Redistribution and use in source and binary forms, with or without
# # modification, are permitted provided that the following conditions
# # are met:
# #
# #  * Redistributions of source code must retain the above copyright
# #    notice, this list of conditions and the following disclaimer.
# #  * Redistributions in binary form must reproduce the above
# #    copyright notice, this list of conditions and the following
# #    disclaimer in the documentation and/or other materials provided
# #    with the distribution.
# #  * Neither the name of Willow Garage, Inc. nor the names of its
# #    contributors may be used to endorse or promote products derived
# #    from this software without specific prior written permission.
# #
# # THIS SOFTWARE IS PROVIDED BY THE COPYRIGHT HOLDERS AND CONTRIBUTORS
# # "AS IS" AND ANY EXPRESS OR IMPLIED WARRANTIES, INCLUDING, BUT NOT
# # LIMITED TO, THE IMPLIED WARRANTIES OF MERCHANTABILITY AND FITNESS
# # FOR A PARTICULAR PURPOSE ARE DISCLAIMED. IN NO EVENT SHALL THE
# # COPYRIGHT OWNER OR CONTRIBUTORS BE LIABLE FOR ANY DIRECT, INDIRECT,
# # INCIDENTAL, SPECIAL, EXEMPLARY, OR CONSEQUENTIAL DAMAGES (INCLUDING,
# # BUT NOT LIMITED TO, PROCUREMENT OF SUBSTITUTE GOODS OR SERVICES;
# # LOSS OF USE, DATA, OR PROFITS; OR BUSINESS INTERRUPTION) HOWEVER
# # CAUSED AND ON ANY THEORY OF LIABILITY, WHETHER IN CONTRACT, STRICT
# # LIABILITY, OR TORT (INCLUDING NEGLIGENCE OR OTHERWISE) ARISING IN
# # ANY WAY OUT OF THE USE OF THIS SOFTWARE, EVEN IF ADVISED OF THE
# # POSSIBILITY OF SUCH DAMAGE.

# from __future__ import unicode_literals

# import os
# import unittest
# from subprocess import check_call, Popen, PIPE
# import tempfile
# import shutil

# from export_bloom_from_src import get_path_and_pythonpath

# from vcstools import VcsClient


# class BloomSetUpstreamTestSetups(unittest.TestCase):

#     @classmethod
#     def setUpClass(self):
#         self.current_directory = os.getcwd()
#         self.root_directory = tempfile.mkdtemp()
#         # helpful when setting tearDown to pass
#         self.directories = dict(setUp=self.root_directory)
#         self.git_repo = os.path.join(self.root_directory, "git_repo")
#         os.makedirs(self.git_repo)

#         # Setup environment for running commands
#         path, ppath = get_path_and_pythonpath()
#         os.putenv('PATH', path)
#         os.putenv('PYTHONPATH', ppath)

#     @classmethod
#     def tearDownClass(self):
#         for d in self.directories:
#             shutil.rmtree(self.directories[d])
#         os.chdir(self.current_directory)

#     def tearDown(self):
#         os.chdir(self.current_directory)


# class BloomSetUpstreamTest(BloomSetUpstreamTestSetups):

#     def test_check_git_init(self):
#         if not os.path.exists(self.git_repo):
#             os.makedirs(self.git_repo)
#         # Initialize the git repo
#         check_call("git init", shell=True, cwd=self.git_repo, stdout=PIPE)

#         # Detect freshly initialized repo, decline
#         cmd = 'git-bloom-set-upstream https://github.com/ros/example.git git'
#         p = Popen(cmd, shell=True, cwd=self.git_repo, stdin=PIPE, stdout=PIPE)
#         expected_response = 'Upstream \x1b[1mhttps://github.com/ros/example' \
#                             '.git\x1b[22m type: \x1b[1mgit\x1b[22m\nFreshly ' \
#                             'initialized git repository detected.\nAn ' \
#                             'initial empty commit is going to be made.\n' \
#                             '\x1b[1mContinue \x1b[33m[Y/n]? \x1b[0m\x1b[31m' \
#                             '\x1b[1mExiting.\x1b[0m\n'
#         stdout_reponse, _ = p.communicate('n')
#         assert expected_response == stdout_reponse, \
#                str(len(expected_response)) + ' == ' + str(len(stdout_reponse))
#         assert p.returncode == 1

#         # Detect freshly initialized repo, accept
#         p = Popen(cmd, shell=True, cwd=self.git_repo, stdin=PIPE, stdout=PIPE)
#         expected_response = 'Upstream \x1b[1mhttps://github.com/ros/example' \
#                             '.git\x1b[22m type: \x1b[1mgit\x1b[22m\nFreshly ' \
#                             'initialized git repository detected.\nAn ' \
#                             'initial empty commit is going to be made.\n' \
#                             '\x1b[1mContinue \x1b[33m[Y/n]? \x1b[0mUpstream ' \
#                             'successively set.\n'
#         stdout_reponse, _ = p.communicate('y')
#         assert expected_response == stdout_reponse
#         assert p.returncode == 0

#         # Should not detect freshly initialized repo
#         p = Popen(cmd, shell=True, cwd=self.git_repo, stdin=PIPE, stdout=PIPE)
#         expected_response = 'Upstream \x1b[1mhttps://github.com/ros/example' \
#                             '.git\x1b[22m type: \x1b[1mgit\x1b[22m\nUpstream' \
#                             ' successively set.\n'
#         stdout_reponse, _ = p.communicate()
#         assert expected_response == stdout_reponse
#         assert p.returncode == 0

#     def test_set_upstream(self):
#         # Initialize the git repo
#         check_call("git init", shell=True, cwd=self.git_repo, stdout=PIPE)

#         # Run the program and ok the initial commit option
#         cmd = 'git-bloom-set-upstream https://github.com/ros/example.git git'
#         p = Popen(cmd, shell=True, cwd=self.git_repo, stdin=PIPE, stdout=PIPE)
#         p.communicate('y')
#         assert p.returncode == 0

#         # Ensure the proper branch was created by checking out to it
#         client = VcsClient('git', self.git_repo)
#         client.update('bloom')

#         # Ensure the bloom.conf file exists and that it is correct
#         bloom_conf_path = os.path.join(self.git_repo, 'bloom.conf')
#         assert os.path.exists(bloom_conf_path)
#         expected_contents = '[bloom]\n\tupstream = https://github.' \
#                             'com/ros/example.git\n\tupstreamtype = git' \
#                             '\n\tupstreambranch = \n'
#         assert expected_contents == open(bloom_conf_path, 'r').read(), \
#                open(bloom_conf_path, 'r').read()
=======
#!/usr/bin/env python
# Software License Agreement (BSD License)
#
# Copyright (c) 2012, Willow Garage, Inc.
# All rights reserved.
#
# Redistribution and use in source and binary forms, with or without
# modification, are permitted provided that the following conditions
# are met:
#
#  * Redistributions of source code must retain the above copyright
#    notice, this list of conditions and the following disclaimer.
#  * Redistributions in binary form must reproduce the above
#    copyright notice, this list of conditions and the following
#    disclaimer in the documentation and/or other materials provided
#    with the distribution.
#  * Neither the name of Willow Garage, Inc. nor the names of its
#    contributors may be used to endorse or promote products derived
#    from this software without specific prior written permission.
#
# THIS SOFTWARE IS PROVIDED BY THE COPYRIGHT HOLDERS AND CONTRIBUTORS
# "AS IS" AND ANY EXPRESS OR IMPLIED WARRANTIES, INCLUDING, BUT NOT
# LIMITED TO, THE IMPLIED WARRANTIES OF MERCHANTABILITY AND FITNESS
# FOR A PARTICULAR PURPOSE ARE DISCLAIMED. IN NO EVENT SHALL THE
# COPYRIGHT OWNER OR CONTRIBUTORS BE LIABLE FOR ANY DIRECT, INDIRECT,
# INCIDENTAL, SPECIAL, EXEMPLARY, OR CONSEQUENTIAL DAMAGES (INCLUDING,
# BUT NOT LIMITED TO, PROCUREMENT OF SUBSTITUTE GOODS OR SERVICES;
# LOSS OF USE, DATA, OR PROFITS; OR BUSINESS INTERRUPTION) HOWEVER
# CAUSED AND ON ANY THEORY OF LIABILITY, WHETHER IN CONTRACT, STRICT
# LIABILITY, OR TORT (INCLUDING NEGLIGENCE OR OTHERWISE) ARISING IN
# ANY WAY OUT OF THE USE OF THIS SOFTWARE, EVEN IF ADVISED OF THE
# POSSIBILITY OF SUCH DAMAGE.

from __future__ import unicode_literals

import os
import unittest
from subprocess import check_call, Popen, PIPE
from script_runner import popen_bloom_script
import tempfile
import shutil


from vcstools import VcsClient


class BloomSetUpstreamTestSetups(unittest.TestCase):

    @classmethod
    def setUpClass(self):
        self.current_directory = os.getcwd()
        self.root_directory = tempfile.mkdtemp()
        # helpful when setting tearDown to pass
        self.directories = dict(setUp=self.root_directory)
        self.git_repo = os.path.join(self.root_directory, "git_repo")
        os.makedirs(self.git_repo)

    @classmethod
    def tearDownClass(self):
        for d in self.directories:
            shutil.rmtree(self.directories[d])
        os.chdir(self.current_directory)

    def tearDown(self):
        os.chdir(self.current_directory)


class BloomSetUpstreamTest(BloomSetUpstreamTestSetups):

    def test_check_git_init(self):
        if not os.path.exists(self.git_repo):
            os.makedirs(self.git_repo)
        # Initialize the git repo
        check_call("git init", shell=True, cwd=self.git_repo, stdout=PIPE)

        # Detect freshly initialized repo, decline
        cmd = 'git-bloom-set-upstream https://github.com/ros/example.git git'
        p = popen_bloom_script(cmd, shell=True, cwd=self.git_repo, stdin=PIPE, stdout=PIPE)
        expected_response = 'Upstream \x1b[1mhttps://github.com/ros/example' \
                            '.git\x1b[22m type: \x1b[1mgit\x1b[22m\nFreshly ' \
                            'initialized git repository detected.\nAn ' \
                            'initial empty commit is going to be made.\n' \
                            '\x1b[1mContinue \x1b[33m[Y/n]? \x1b[0m\x1b[31m' \
                            '\x1b[1mExiting.\x1b[0m\n'
        stdout_reponse, _ = p.communicate('n')
        assert expected_response == stdout_reponse, \
               str(len(expected_response)) + ' == ' + str(len(stdout_reponse)) + ' : ' + stdout_reponse
        assert p.returncode == 1

        # Detect freshly initialized repo, accept
        p = popen_bloom_script(cmd, shell=True, cwd=self.git_repo, stdin=PIPE, stdout=PIPE)
        expected_response = 'Upstream \x1b[1mhttps://github.com/ros/example' \
                            '.git\x1b[22m type: \x1b[1mgit\x1b[22m\nFreshly ' \
                            'initialized git repository detected.\nAn ' \
                            'initial empty commit is going to be made.\n' \
                            '\x1b[1mContinue \x1b[33m[Y/n]? \x1b[0mUpstream ' \
                            'successively set.\n'
        stdout_reponse, _ = p.communicate('y')
        assert expected_response == stdout_reponse
        assert p.returncode == 0

        # Should not detect freshly initialized repo
        p = popen_bloom_script(cmd, shell=True, cwd=self.git_repo, stdin=PIPE, stdout=PIPE)
        expected_response = 'Upstream \x1b[1mhttps://github.com/ros/example' \
                            '.git\x1b[22m type: \x1b[1mgit\x1b[22m\nUpstream' \
                            ' successively set.\n'
        stdout_reponse, _ = p.communicate()
        assert expected_response == stdout_reponse
        assert p.returncode == 0

    def test_set_upstream(self):
        # Initialize the git repo
        check_call("git init", shell=True, cwd=self.git_repo, stdout=PIPE)

        # Run the program and ok the initial commit option
        cmd = 'git-bloom-set-upstream https://github.com/ros/example.git git'
        p = popen_bloom_script(cmd, shell=True, cwd=self.git_repo, stdin=PIPE, stdout=PIPE)
        stdout_reponse, _ = p.communicate('y')
        assert p.returncode == 0, stdout_reponse

        # Ensure the proper branch was created by checking out to it
        client = VcsClient('git', self.git_repo)
        client.update('bloom')

        # Ensure the bloom.conf file exists and that it is correct
        bloom_conf_path = os.path.join(self.git_repo, 'bloom.conf')
        assert os.path.exists(bloom_conf_path)
        expected_contents = '[bloom]\n\tupstream = https://github.' \
                            'com/ros/example.git\n\tupstreamtype = git' \
                            '\n\tupstreambranch = \n'
        assert expected_contents == open(bloom_conf_path, 'r').read(), \
               open(bloom_conf_path, 'r').read()
>>>>>>> daced6d1
<|MERGE_RESOLUTION|>--- conflicted
+++ resolved
@@ -1,142 +1,3 @@
-<<<<<<< HEAD
-# #!/usr/bin/env python
-# # Software License Agreement (BSD License)
-# #
-# # Copyright (c) 2012, Willow Garage, Inc.
-# # All rights reserved.
-# #
-# # Redistribution and use in source and binary forms, with or without
-# # modification, are permitted provided that the following conditions
-# # are met:
-# #
-# #  * Redistributions of source code must retain the above copyright
-# #    notice, this list of conditions and the following disclaimer.
-# #  * Redistributions in binary form must reproduce the above
-# #    copyright notice, this list of conditions and the following
-# #    disclaimer in the documentation and/or other materials provided
-# #    with the distribution.
-# #  * Neither the name of Willow Garage, Inc. nor the names of its
-# #    contributors may be used to endorse or promote products derived
-# #    from this software without specific prior written permission.
-# #
-# # THIS SOFTWARE IS PROVIDED BY THE COPYRIGHT HOLDERS AND CONTRIBUTORS
-# # "AS IS" AND ANY EXPRESS OR IMPLIED WARRANTIES, INCLUDING, BUT NOT
-# # LIMITED TO, THE IMPLIED WARRANTIES OF MERCHANTABILITY AND FITNESS
-# # FOR A PARTICULAR PURPOSE ARE DISCLAIMED. IN NO EVENT SHALL THE
-# # COPYRIGHT OWNER OR CONTRIBUTORS BE LIABLE FOR ANY DIRECT, INDIRECT,
-# # INCIDENTAL, SPECIAL, EXEMPLARY, OR CONSEQUENTIAL DAMAGES (INCLUDING,
-# # BUT NOT LIMITED TO, PROCUREMENT OF SUBSTITUTE GOODS OR SERVICES;
-# # LOSS OF USE, DATA, OR PROFITS; OR BUSINESS INTERRUPTION) HOWEVER
-# # CAUSED AND ON ANY THEORY OF LIABILITY, WHETHER IN CONTRACT, STRICT
-# # LIABILITY, OR TORT (INCLUDING NEGLIGENCE OR OTHERWISE) ARISING IN
-# # ANY WAY OUT OF THE USE OF THIS SOFTWARE, EVEN IF ADVISED OF THE
-# # POSSIBILITY OF SUCH DAMAGE.
-
-# from __future__ import unicode_literals
-
-# import os
-# import unittest
-# from subprocess import check_call, Popen, PIPE
-# import tempfile
-# import shutil
-
-# from export_bloom_from_src import get_path_and_pythonpath
-
-# from vcstools import VcsClient
-
-
-# class BloomSetUpstreamTestSetups(unittest.TestCase):
-
-#     @classmethod
-#     def setUpClass(self):
-#         self.current_directory = os.getcwd()
-#         self.root_directory = tempfile.mkdtemp()
-#         # helpful when setting tearDown to pass
-#         self.directories = dict(setUp=self.root_directory)
-#         self.git_repo = os.path.join(self.root_directory, "git_repo")
-#         os.makedirs(self.git_repo)
-
-#         # Setup environment for running commands
-#         path, ppath = get_path_and_pythonpath()
-#         os.putenv('PATH', path)
-#         os.putenv('PYTHONPATH', ppath)
-
-#     @classmethod
-#     def tearDownClass(self):
-#         for d in self.directories:
-#             shutil.rmtree(self.directories[d])
-#         os.chdir(self.current_directory)
-
-#     def tearDown(self):
-#         os.chdir(self.current_directory)
-
-
-# class BloomSetUpstreamTest(BloomSetUpstreamTestSetups):
-
-#     def test_check_git_init(self):
-#         if not os.path.exists(self.git_repo):
-#             os.makedirs(self.git_repo)
-#         # Initialize the git repo
-#         check_call("git init", shell=True, cwd=self.git_repo, stdout=PIPE)
-
-#         # Detect freshly initialized repo, decline
-#         cmd = 'git-bloom-set-upstream https://github.com/ros/example.git git'
-#         p = Popen(cmd, shell=True, cwd=self.git_repo, stdin=PIPE, stdout=PIPE)
-#         expected_response = 'Upstream \x1b[1mhttps://github.com/ros/example' \
-#                             '.git\x1b[22m type: \x1b[1mgit\x1b[22m\nFreshly ' \
-#                             'initialized git repository detected.\nAn ' \
-#                             'initial empty commit is going to be made.\n' \
-#                             '\x1b[1mContinue \x1b[33m[Y/n]? \x1b[0m\x1b[31m' \
-#                             '\x1b[1mExiting.\x1b[0m\n'
-#         stdout_reponse, _ = p.communicate('n')
-#         assert expected_response == stdout_reponse, \
-#                str(len(expected_response)) + ' == ' + str(len(stdout_reponse))
-#         assert p.returncode == 1
-
-#         # Detect freshly initialized repo, accept
-#         p = Popen(cmd, shell=True, cwd=self.git_repo, stdin=PIPE, stdout=PIPE)
-#         expected_response = 'Upstream \x1b[1mhttps://github.com/ros/example' \
-#                             '.git\x1b[22m type: \x1b[1mgit\x1b[22m\nFreshly ' \
-#                             'initialized git repository detected.\nAn ' \
-#                             'initial empty commit is going to be made.\n' \
-#                             '\x1b[1mContinue \x1b[33m[Y/n]? \x1b[0mUpstream ' \
-#                             'successively set.\n'
-#         stdout_reponse, _ = p.communicate('y')
-#         assert expected_response == stdout_reponse
-#         assert p.returncode == 0
-
-#         # Should not detect freshly initialized repo
-#         p = Popen(cmd, shell=True, cwd=self.git_repo, stdin=PIPE, stdout=PIPE)
-#         expected_response = 'Upstream \x1b[1mhttps://github.com/ros/example' \
-#                             '.git\x1b[22m type: \x1b[1mgit\x1b[22m\nUpstream' \
-#                             ' successively set.\n'
-#         stdout_reponse, _ = p.communicate()
-#         assert expected_response == stdout_reponse
-#         assert p.returncode == 0
-
-#     def test_set_upstream(self):
-#         # Initialize the git repo
-#         check_call("git init", shell=True, cwd=self.git_repo, stdout=PIPE)
-
-#         # Run the program and ok the initial commit option
-#         cmd = 'git-bloom-set-upstream https://github.com/ros/example.git git'
-#         p = Popen(cmd, shell=True, cwd=self.git_repo, stdin=PIPE, stdout=PIPE)
-#         p.communicate('y')
-#         assert p.returncode == 0
-
-#         # Ensure the proper branch was created by checking out to it
-#         client = VcsClient('git', self.git_repo)
-#         client.update('bloom')
-
-#         # Ensure the bloom.conf file exists and that it is correct
-#         bloom_conf_path = os.path.join(self.git_repo, 'bloom.conf')
-#         assert os.path.exists(bloom_conf_path)
-#         expected_contents = '[bloom]\n\tupstream = https://github.' \
-#                             'com/ros/example.git\n\tupstreamtype = git' \
-#                             '\n\tupstreambranch = \n'
-#         assert expected_contents == open(bloom_conf_path, 'r').read(), \
-#                open(bloom_conf_path, 'r').read()
-=======
 #!/usr/bin/env python
 # Software License Agreement (BSD License)
 #
@@ -268,5 +129,4 @@
                             'com/ros/example.git\n\tupstreamtype = git' \
                             '\n\tupstreambranch = \n'
         assert expected_contents == open(bloom_conf_path, 'r').read(), \
-               open(bloom_conf_path, 'r').read()
->>>>>>> daced6d1
+               open(bloom_conf_path, 'r').read()