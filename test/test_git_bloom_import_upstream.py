--- conflicted
+++ resolved
@@ -1,255 +1,3 @@
-<<<<<<< HEAD
-# #!/usr/bin/env python
-# # Software License Agreement (BSD License)
-# #
-# # Copyright (c) 2012, Willow Garage, Inc.
-# # All rights reserved.
-# #
-# # Redistribution and use in source and binary forms, with or without
-# # modification, are permitted provided that the following conditions
-# # are met:
-# #
-# #  * Redistributions of source code must retain the above copyright
-# #    notice, this list of conditions and the following disclaimer.
-# #  * Redistributions in binary form must reproduce the above
-# #    copyright notice, this list of conditions and the following
-# #    disclaimer in the documentation and/or other materials provided
-# #    with the distribution.
-# #  * Neither the name of Willow Garage, Inc. nor the names of its
-# #    contributors may be used to endorse or promote products derived
-# #    from this software without specific prior written permission.
-# #
-# # THIS SOFTWARE IS PROVIDED BY THE COPYRIGHT HOLDERS AND CONTRIBUTORS
-# # "AS IS" AND ANY EXPRESS OR IMPLIED WARRANTIES, INCLUDING, BUT NOT
-# # LIMITED TO, THE IMPLIED WARRANTIES OF MERCHANTABILITY AND FITNESS
-# # FOR A PARTICULAR PURPOSE ARE DISCLAIMED. IN NO EVENT SHALL THE
-# # COPYRIGHT OWNER OR CONTRIBUTORS BE LIABLE FOR ANY DIRECT, INDIRECT,
-# # INCIDENTAL, SPECIAL, EXEMPLARY, OR CONSEQUENTIAL DAMAGES (INCLUDING,
-# # BUT NOT LIMITED TO, PROCUREMENT OF SUBSTITUTE GOODS OR SERVICES;
-# # LOSS OF USE, DATA, OR PROFITS; OR BUSINESS INTERRUPTION) HOWEVER
-# # CAUSED AND ON ANY THEORY OF LIABILITY, WHETHER IN CONTRACT, STRICT
-# # LIABILITY, OR TORT (INCLUDING NEGLIGENCE OR OTHERWISE) ARISING IN
-# # ANY WAY OUT OF THE USE OF THIS SOFTWARE, EVEN IF ADVISED OF THE
-# # POSSIBILITY OF SUCH DAMAGE.
-
-# from __future__ import unicode_literals
-
-# import os
-# import unittest
-# from subprocess import Popen, PIPE
-# import tempfile
-# import shutil
-
-# from bloom.util import check_output
-# from bloom.util import execute_command
-# from export_bloom_from_src import get_path_and_pythonpath
-
-
-# class BloomImportUpstreamTestSetups(unittest.TestCase):
-
-#     @classmethod
-#     def setUpClass(self):
-#         self.current_directory = os.getcwd()
-#         self.root_directory = tempfile.mkdtemp()
-#         # helpful when setting tearDown to pass
-#         self.directories = dict(setUp=self.root_directory)
-#         self.git_repo = os.path.join(self.root_directory, "git_repo")
-
-#         # Setup environment for running commands
-#         path, ppath = get_path_and_pythonpath()
-#         os.putenv('PATH', path)
-#         os.putenv('PYTHONPATH', ppath)
-
-#     @classmethod
-#     def tearDownClass(self):
-#         for d in self.directories:
-#             shutil.rmtree(self.directories[d])
-#         os.chdir(self.current_directory)
-
-#     def tearDown(self):
-#         os.chdir(self.current_directory)
-
-# gself = None
-
-
-# class BloomImportUpstreamTest(BloomImportUpstreamTestSetups):
-
-#     def test_convert_catkin_to_bloom(self):
-#         os.makedirs(self.git_repo)
-#         # Setup the repo
-#         execute_command('git init .', cwd=self.git_repo)
-#         f = open(os.path.join(self.git_repo, 'catkin.conf'), 'w+')
-#         f.write('[catkin]\n\tupstream = git://github.com/ros/langs.git'
-#                 '\n\tupstreamtype = git\n')
-#         f.close()
-#         execute_command('git add ./*', cwd=self.git_repo)
-#         execute_command('git commit -m "Init"', cwd=self.git_repo)
-#         execute_command('git branch catkin', cwd=self.git_repo)
-#         # Execute the converter
-#         from bloom.import_upstream import convert_catkin_to_bloom
-#         convert_catkin_to_bloom(self.git_repo)
-#         # Assert correct behavior
-#         output = check_output('git branch --no-color', shell=True,
-#                               cwd=self.git_repo)
-#         assert output.count('catkin') == 0
-#         assert output.count('* bloom') == 1, output
-#         expected_str = '[bloom]\n\tupstream = git://github.com/ros/langs.git' \
-#                        '\n\tupstreamtype = git\n'
-#         conf_path = os.path.join(self.git_repo, 'bloom.conf')
-#         assert os.path.exists(conf_path)
-#         assert open(conf_path, 'r').read() == expected_str
-#         from shutil import rmtree
-#         rmtree(self.git_repo)
-
-#     def test_check_for_bloom(self):
-#         os.makedirs(self.git_repo)
-#         # Setup the repo
-#         execute_command('git init .', cwd=self.git_repo)
-#         f = open(os.path.join(self.git_repo, 'catkin.conf'), 'w+')
-#         f.write('[catkin]\n\tupstream = git://github.com/ros/langs.git'
-#                 '\n\tupstreamtype = git\n')
-#         f.close()
-#         execute_command('git add catkin.conf', cwd=self.git_repo)
-#         execute_command('git commit -m "Init"', cwd=self.git_repo)
-#         execute_command('git branch catkin', cwd=self.git_repo)
-#         # Take over the subroutines
-#         import bloom.import_upstream
-#         global gself
-#         gself = self
-#         gself.not_a_bloom_release_repo = False
-
-#         def mock_not_a_bloom_release_repo():
-#             global gself
-#             gself.not_a_bloom_release_repo = True
-
-#         bloom.import_upstream.not_a_bloom_release_repo = \
-#             mock_not_a_bloom_release_repo
-
-#         # Execute the check
-#         from bloom.import_upstream import check_for_bloom
-#         check_for_bloom(self.git_repo)
-#         assert gself.not_a_bloom_release_repo == False
-#         check_for_bloom(self.git_repo)
-#         assert gself.not_a_bloom_release_repo == False
-
-#         # Remove the bloom repo
-#         execute_command('git checkout master', cwd=self.git_repo)
-#         execute_command('git branch -D bloom', cwd=self.git_repo)
-
-#         check_for_bloom(self.git_repo)
-#         assert gself.not_a_bloom_release_repo == True
-#         from shutil import rmtree
-#         rmtree(self.git_repo)
-
-#     def test_parse_bloom_conf(self):
-#         os.makedirs(self.git_repo)
-#         # Setup the repo
-#         execute_command('git init .', cwd=self.git_repo)
-#         f = open(os.path.join(self.git_repo, 'bloom.conf'), 'w+')
-#         f.write('[bloom]\n\tupstream = git://github.com/ros/langs.git'
-#                 '\n\tupstreamtype = git\n')
-#         f.close()
-#         execute_command('git add bloom.conf', cwd=self.git_repo)
-#         execute_command('git commit -m "Init"', cwd=self.git_repo)
-#         execute_command('git branch bloom', cwd=self.git_repo)
-#         execute_command('git checkout bloom', cwd=self.git_repo)
-#         # Parse the config file
-#         from bloom.import_upstream import parse_bloom_conf
-#         config = parse_bloom_conf(self.git_repo)
-#         # Assert correct behavior
-#         assert config[0] == 'git://github.com/ros/langs.git', config
-#         assert config[1] == 'git', config
-#         assert config[2] == '', config
-#         # Clean up
-#         from shutil import rmtree
-#         rmtree(self.git_repo)
-
-#     def test_get_tarball_name(self):
-#         pkg_name = 'cpp_common'
-#         full_version = '1.2.3'
-#         from bloom.import_upstream import get_tarball_name
-#         tarball_name = get_tarball_name(pkg_name, full_version)
-#         assert tarball_name == 'cpp-common-1.2.3', tarball_name
-
-#     def test_create_initial_upstream_branch(self):
-#         os.makedirs(self.git_repo)
-#         # Setup the repo
-#         execute_command('git init .', cwd=self.git_repo)
-#         # Execute
-#         from bloom.import_upstream import create_initial_upstream_branch
-#         cmd = 'git branch --no-color'
-#         out = check_output(cmd, shell=True, cwd=self.git_repo)
-#         assert out.count('upstream') == 0
-#         create_initial_upstream_branch(self.git_repo)
-#         out = check_output(cmd, shell=True, cwd=self.git_repo)
-#         assert out.count('upstream') == 1
-#         # Clean up
-#         from shutil import rmtree
-#         rmtree(self.git_repo)
-
-#     def test_import_upstream(self):
-#         os.makedirs(self.git_repo)
-#         # Setup upstream repo
-#         src = os.path.join(self.root_directory, "upstream_repo")
-#         os.makedirs(src)
-#         try:
-#             execute_command('git init .', cwd=src)
-#             f = open(os.path.join(src, 'stack.xml'), 'w+')
-#             f.write("""\
-# <stack>
-#   <name>langs</name>
-#   <version>0.4.0</version>
-#   <description>Meta package modeling the run-time...</description>
-#   <author>The ROS Ecosystem</author>
-#   <maintainer email="dthomas@willowgarage.com">Dirk Thomas</maintainer>
-#   <license>BSD</license>
-#   <copyright>Willow Garage</copyright>
-#   <url>http://www.ros.org</url>
-
-#   <build_depends>catkin</build_depends>
-
-#   <depends>catkin</depends>
-#   <!-- required for messages generated by gencpp -->
-#   <depends>roscpp_core</depends>
-
-#   <!-- workaround to provide the generators to dry downstream packages -->
-#   <depends>langs-dev</depends>
-# </stack>
-#     """)
-#             f.close()
-#             execute_command('git add stack.xml', cwd=src)
-#             execute_command('git commit -m "stack"', cwd=src)
-#             execute_command('git tag 0.4.0', cwd=src)
-#             # Setup the gbp repo
-#             execute_command('git init .', cwd=self.git_repo)
-#             cmd = 'git-bloom-set-upstream file://{0} git'.format(src)
-#             p = Popen(cmd, shell=True, cwd=self.git_repo,
-#                       stdin=PIPE, stdout=PIPE, stderr=PIPE)
-#             out, err = p.communicate('y')
-#             # Test the import of upstream
-#             cmd = 'git-bloom-import-upstream'
-#             p = Popen(cmd, shell=True, cwd=self.git_repo,
-#                       stdin=PIPE, stdout=PIPE, stderr=PIPE)
-#             out, err = p.communicate()
-#             assert p.returncode == 0
-#             assert out.count("I'm happy") > 0
-#             p = Popen(cmd, shell=True, cwd=self.git_repo,
-#                       stdin=PIPE, stdout=PIPE, stderr=PIPE)
-#             out, err = p.communicate()
-#             assert p.returncode == 1
-#             assert out.count("if you want to replace") > 0
-#             cmd += ' --replace'
-#             p = Popen(cmd, shell=True, cwd=self.git_repo,
-#                       stdin=PIPE, stdout=PIPE, stderr=PIPE)
-#             out, err = p.communicate()
-#             assert p.returncode == 0
-#             assert out.count("Removing conflicting tag before continuing") > 0
-#         finally:
-#             # Clean up
-#             from shutil import rmtree
-#             rmtree(self.git_repo)
-#             rmtree(src)
-=======
 #!/usr/bin/env python
 # Software License Agreement (BSD License)
 #
@@ -287,7 +35,7 @@
 
 import os
 import unittest
-from subprocess import Popen, PIPE
+from subprocess import PIPE
 from script_runner import popen_bloom_script
 import tempfile
 import shutil
@@ -495,5 +243,4 @@
             # Clean up
             from shutil import rmtree
             rmtree(self.git_repo)
-            rmtree(src)
->>>>>>> daced6d1
+            rmtree(src)