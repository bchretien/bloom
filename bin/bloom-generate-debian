--- conflicted
+++ resolved
@@ -103,6 +103,8 @@
     data = {}
     data['Name'] = stack.name
     data['Version'] = stack.version
+    data['Description'] = stack.description
+
     data['Catkin-ChangelogType'] = ''
     data['Catkin-DebRulesType'] = stack.build_type
     data['Catkin-CopyrightType'] = stack.copyright
@@ -130,9 +132,6 @@
               '\nIt should be of the form:\n' +
               '\t%s'%maintainer_form, file=sys.stderr)
         sys.exit(1)
-<<<<<<< HEAD
-    return data
-=======
 
     # Go over the different subfolders and find all the packages
     package_descriptions = {}
@@ -151,16 +150,13 @@
                 package_descriptions[os.path.split(root)[-1]] = description
     # Enhance the description with the list of packages in the stack
     if package_descriptions:
-        if 'Description' in stack_yaml:
-            stack_yaml['Description'] += '\n .'
-        else:
-            stack_yaml['Description'] = ''
-        stack_yaml['Description'] += '\n This stack contains the packages:'
+        if data['Description']:
+            data['Description'] += '\n .'
+        data['Description'] += '\n This stack contains the packages:'
         for name, description in package_descriptions.items():
-            stack_yaml['Description'] += '\n * %s: %s' % (name, description)
-
-    return stack_yaml
->>>>>>> 91e56a3d
+            data['Description'] += '\n * %s: %s' % (name, description)
+
+    return data
 
 def template_dir():
     return os.path.join(os.path.dirname(__file__), 'em')
